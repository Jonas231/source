# cython: language_level=3

# Copyright (c) 2014-2018, Dr Alex Meakins, Raysect Project
# All rights reserved.
#
# Redistribution and use in source and binary forms, with or without
# modification, are permitted provided that the following conditions are met:
#
#     1. Redistributions of source code must retain the above copyright notice,
#        this list of conditions and the following disclaimer.
#
#     2. Redistributions in binary form must reproduce the above copyright
#        notice, this list of conditions and the following disclaimer in the
#        documentation and/or other materials provided with the distribution.
#
#     3. Neither the name of the Raysect Project nor the names of its
#        contributors may be used to endorse or promote products derived from
#        this software without specific prior written permission.
#
# THIS SOFTWARE IS PROVIDED BY THE COPYRIGHT HOLDERS AND CONTRIBUTORS "AS IS"
# AND ANY EXPRESS OR IMPLIED WARRANTIES, INCLUDING, BUT NOT LIMITED TO, THE
# IMPLIED WARRANTIES OF MERCHANTABILITY AND FITNESS FOR A PARTICULAR PURPOSE
# ARE DISCLAIMED. IN NO EVENT SHALL THE COPYRIGHT HOLDER OR CONTRIBUTORS BE
# LIABLE FOR ANY DIRECT, INDIRECT, INCIDENTAL, SPECIAL, EXEMPLARY, OR
# CONSEQUENTIAL DAMAGES (INCLUDING, BUT NOT LIMITED TO, PROCUREMENT OF
# SUBSTITUTE GOODS OR SERVICES; LOSS OF USE, DATA, OR PROFITS; OR BUSINESS
# INTERRUPTION) HOWEVER CAUSED AND ON ANY THEORY OF LIABILITY, WHETHER IN
# CONTRACT, STRICT LIABILITY, OR TORT (INCLUDING NEGLIGENCE OR OTHERWISE)
# ARISING IN ANY WAY OUT OF THE USE OF THIS SOFTWARE, EVEN IF ADVISED OF THE
# POSSIBILITY OF SUCH DAMAGE.

import numpy as np
cimport numpy as np
from raysect.core.math.function.function2d cimport Function2D
from raysect.core.math.point cimport new_point2d
cimport cython

<<<<<<< HEAD
# bounding box is padded by a small amount to avoid numerical accuracy issues
DEF BOX_PADDING = 1e-6

# convenience defines
DEF V1 = 0
DEF V2 = 1
DEF V3 = 2

DEF X = 0
DEF Y = 1


cdef class _MeshKDTree(KDTree2DCore):

    def __init__(self, object vertices not None, object triangles not None):

        self._vertices = vertices
        self._triangles = triangles

        # check dimensions are correct
        if vertices.ndim != 2 or vertices.shape[1] != 2:
            raise ValueError("The vertex array must have dimensions Nx2.")

        if triangles.ndim != 2 or triangles.shape[1] != 3:
            raise ValueError("The triangle array must have dimensions Mx3.")

        # check triangles contains only valid indices
        invalid = (triangles[:, 0:3] < 0) | (triangles[:, 0:3] >= vertices.shape[0])
        if invalid.any():
            raise ValueError("The triangle array references non-existent vertices.")

        # kd-Tree init
        items = []
        for triangle in range(self._triangles.shape[0]):
            items.append(Item2D(triangle, self._generate_bounding_box(triangle)))
        super().__init__(items, max_depth=0, min_items=1, hit_cost=50.0, empty_bonus=0.2)

        # todo: (possible enhancement) check if triangles are overlapping?
        # (any non-owned vertex lying inside another triangle)

        # init cache
        self._cache_available = False
        self._cached_x = 0.0
        self._cached_y = 0.0
        self._cached_id = 0
        self._cached_result = False

    @cython.boundscheck(False)
    @cython.wraparound(False)
    @cython.initializedcheck(False)
    cdef BoundingBox2D _generate_bounding_box(self, np.int32_t triangle):
        """
        Generates a bounding box for the specified triangle.

        A small degree of padding is added to the bounding box to provide the
        conservative bounds required by the watertight mesh algorithm.

        :param triangle: Triangle array index.
        :return: A BoundingBox2D object.
        """

        cdef:
            np.int32_t i1, i2, i3
            BoundingBox2D bbox

        i1 = self._triangles[triangle, V1]
        i2 = self._triangles[triangle, V2]
        i3 = self._triangles[triangle, V3]

        bbox = new_boundingbox2d(
            new_point2d(
                min(self._vertices[i1, X], self._vertices[i2, X], self._vertices[i3, X]),
                min(self._vertices[i1, Y], self._vertices[i2, Y], self._vertices[i3, Y]),
            ),
            new_point2d(
                max(self._vertices[i1, X], self._vertices[i2, X], self._vertices[i3, X]),
                max(self._vertices[i1, Y], self._vertices[i2, Y], self._vertices[i3, Y]),
            ),
        )
        bbox.pad(max(BOX_PADDING, bbox.largest_extent() * BOX_PADDING))

        return bbox

    @cython.boundscheck(False)
    @cython.wraparound(False)
    @cython.initializedcheck(False)
    cdef bint _is_contained_leaf(self, np.int32_t id, Point2D point):

        cdef:
            np.int32_t index, triangle, i1, i2, i3
            double alpha, beta, gamma

        # identify the first triangle that contains the point, if any
        for index in range(self._nodes[id].count):

            # obtain vertex indices
            triangle = self._nodes[id].items[index]
            i1 = self._triangles[triangle, V1]
            i2 = self._triangles[triangle, V2]
            i3 = self._triangles[triangle, V3]

            barycentric_coords(self._vertices[i1, X], self._vertices[i1, Y],
                               self._vertices[i2, X], self._vertices[i2, Y],
                               self._vertices[i3, X], self._vertices[i3, Y],
                               point.x, point.y, &alpha, &beta, &gamma)

            if barycentric_inside_triangle(alpha, beta, gamma):

                # store id of triangle hit
                self.triangle_id = triangle
                return True

        return False

    cpdef bint is_contained(self, Point2D point):
        """
        Traverses the kd-Tree to identify if the point is contained by an item.

        :param Point2D point: A Point2D object.
        :return: True if the point lies inside an item, false otherwise.
        """

        cdef bint result

        if self._cache_available and point.x == self._cached_x and point.y == self._cached_y:
            self.triangle_id = self._cached_id
            return self._cached_result

        result = self._is_contained(point)

        # add cache
        self._cache_available = True
        self._cached_x = point.x
        self._cached_y = point.y
        self._cached_id = self.triangle_id
        self._cached_result = result

        return result

=======
>>>>>>> 80640abe

cdef class Discrete2DMesh(Function2D):
    """
    Discrete interpolator for data on a 2d ungridded tri-poly mesh.

    The mesh is specified as a set of 2D vertices supplied as an Nx2 numpy
    array or a suitably sized sequence that can be converted to a numpy array.

    The mesh triangles are defined with a Mx3 array where the three values are
    indices into the vertex array that specify the triangle vertices. The
    mesh must not contain overlapping triangles. Supplying a mesh with
    overlapping triangles will result in undefined behaviour.

    A data array of length M, containing a value for each triangle, holds the
    data to be interpolated across the mesh.

    By default, requesting a point outside the bounds of the mesh will cause
    a ValueError exception to be raised. If this is not desired the limit
    attribute (default True) can be set to False. When set to False, a default
    value will be returned for any point lying outside the mesh. The value
    return can be specified by setting the default_value attribute (default is
    0.0).

    To optimise the lookup of triangles, the interpolator builds an
    acceleration structure (a KD-Tree) from the specified mesh data. Depending
    on the size of the mesh, this can be quite slow to construct. If the user
    wishes to interpolate a number of different data sets across the same mesh
    - for example: temperature and density data that are both defined on the
    same mesh - then the user can use the instance() method on an existing
    interpolator to create a new interpolator. The new interpolator will shares
    a copy of the internal acceleration data. The triangle_data, limit and
    default_value can be customised for the new instance. See instance(). This
    will avoid the cost in memory and time of rebuilding an identical
    acceleration structure.

    :param ndarray vertex_coords: An array of vertex coordinates (x, y) with shape Nx2.
    :param ndarray triangles: An array of vertex indices defining the mesh triangles, with shape Mx3.
    :param ndarray triangle_data: An array containing data for each triangle of shape Mx1.
    :param bool limit: Raise an exception outside mesh limits - True (default) or False.
    :param float default_value: The value to return outside the mesh limits if limit is set to False.
    """

    def __init__(self, object vertex_coords not None, object triangles not None, object triangle_data not None, bint limit=True, double default_value=0.0):

        # use numpy arrays to store data internally
        vertex_coords = np.array(vertex_coords, dtype=np.float64)
        triangles = np.array(triangles, dtype=np.int32)
        triangle_data = np.array(triangle_data, dtype=np.float64)

        # validate triangle_data
        if triangle_data.ndim != 1 or triangle_data.shape[0] != triangles.shape[0]:
            raise ValueError("triangle_data dimensions ({}) are incompatible with the number of triangles ({}).".format(triangle_data.shape[0], triangles.shape[0]))

        # build kdtree
        self._kdtree = MeshKDTree2D(vertex_coords, triangles)

        # populate internal attributes
        self._triangle_data = triangle_data
        self._triangle_data_mv = triangle_data
        self._default_value = default_value
        self._limit = limit

    def __getstate__(self):
        return self._triangle_data, self._kdtree, self._limit, self._default_value

    def __setstate__(self, state):
        self._triangle_data, self._kdtree, self._limit, self._default_value = state
        self._triangle_data_mv = self._triangle_data

    def __reduce__(self):
        return self.__new__, (self.__class__, ), self.__getstate__()

    @classmethod
    def instance(cls, Discrete2DMesh instance not None, object triangle_data=None, object limit=None, object default_value=None):
        """
        Creates a new interpolator instance from an existing interpolator instance.

        The new interpolator instance will share the same internal acceleration
        data as the original interpolator. The triangle_data, limit and default_value
        settings of the new instance can be redefined by setting the appropriate
        attributes. If any of the attributes are set to None (default) then the
        value from the original interpolator will be copied.

        This method should be used if the user has multiple sets of triangle_data
        that lie on the same mesh geometry. Using this methods avoids the
        repeated rebuilding of the mesh acceleration structures by sharing the
        geometry data between multiple interpolator objects.

        :param Discrete2DMesh instance: Discrete2DMesh object.
        :param ndarray triangle_data: An array containing data for each triangle of shape Mx1 (default None).
        :param bool limit: Raise an exception outside mesh limits - True (default) or False (default None).
        :param float default_value: The value to return outside the mesh limits if limit is set to False (default None).
        :return: An Discrete2DMesh object.
        :rtype: Discrete2DMesh
        """

        cdef Discrete2DMesh m

        # copy source data
        m = Discrete2DMesh.__new__(Discrete2DMesh)
        m._kdtree = instance._kdtree

        # do we have replacement triangle data?
        if triangle_data is None:
            m._triangle_data = instance._triangle_data
        else:
            m._triangle_data = np.array(triangle_data, dtype=np.float64)
            if m._triangle_data.ndim != 1 or m._triangle_data.shape[0] != instance._triangle_data.shape[0]:
                raise ValueError("triangle_data dimensions ({}) are incompatible with the number of triangles ({}).".format(m._triangle_data.shape[0], instance._triangle_data.shape[0]))

        # create memoryview
        m._triangle_data_mv = m._triangle_data

        # do we have a replacement limit check setting?
        if limit is None:
            m._limit = instance._limit
        else:
            m._limit = limit

        # do we have a replacement default value?
        if default_value is None:
            m._default_value = instance._default_value
        else:
            m._default_value = default_value

        return m

    @cython.boundscheck(False)
    @cython.wraparound(False)
    @cython.initializedcheck(False)
    cdef double evaluate(self, double x, double y) except? -1e999:

        cdef:
            np.int32_t triangle_id

        if self._kdtree.is_contained(new_point2d(x, y)):
            triangle_id = self._kdtree.triangle_id
            return self._triangle_data_mv[triangle_id]

        if not self._limit:
            return self._default_value

        raise ValueError("Requested value outside mesh bounds.")<|MERGE_RESOLUTION|>--- conflicted
+++ resolved
@@ -35,148 +35,6 @@
 from raysect.core.math.point cimport new_point2d
 cimport cython
 
-<<<<<<< HEAD
-# bounding box is padded by a small amount to avoid numerical accuracy issues
-DEF BOX_PADDING = 1e-6
-
-# convenience defines
-DEF V1 = 0
-DEF V2 = 1
-DEF V3 = 2
-
-DEF X = 0
-DEF Y = 1
-
-
-cdef class _MeshKDTree(KDTree2DCore):
-
-    def __init__(self, object vertices not None, object triangles not None):
-
-        self._vertices = vertices
-        self._triangles = triangles
-
-        # check dimensions are correct
-        if vertices.ndim != 2 or vertices.shape[1] != 2:
-            raise ValueError("The vertex array must have dimensions Nx2.")
-
-        if triangles.ndim != 2 or triangles.shape[1] != 3:
-            raise ValueError("The triangle array must have dimensions Mx3.")
-
-        # check triangles contains only valid indices
-        invalid = (triangles[:, 0:3] < 0) | (triangles[:, 0:3] >= vertices.shape[0])
-        if invalid.any():
-            raise ValueError("The triangle array references non-existent vertices.")
-
-        # kd-Tree init
-        items = []
-        for triangle in range(self._triangles.shape[0]):
-            items.append(Item2D(triangle, self._generate_bounding_box(triangle)))
-        super().__init__(items, max_depth=0, min_items=1, hit_cost=50.0, empty_bonus=0.2)
-
-        # todo: (possible enhancement) check if triangles are overlapping?
-        # (any non-owned vertex lying inside another triangle)
-
-        # init cache
-        self._cache_available = False
-        self._cached_x = 0.0
-        self._cached_y = 0.0
-        self._cached_id = 0
-        self._cached_result = False
-
-    @cython.boundscheck(False)
-    @cython.wraparound(False)
-    @cython.initializedcheck(False)
-    cdef BoundingBox2D _generate_bounding_box(self, np.int32_t triangle):
-        """
-        Generates a bounding box for the specified triangle.
-
-        A small degree of padding is added to the bounding box to provide the
-        conservative bounds required by the watertight mesh algorithm.
-
-        :param triangle: Triangle array index.
-        :return: A BoundingBox2D object.
-        """
-
-        cdef:
-            np.int32_t i1, i2, i3
-            BoundingBox2D bbox
-
-        i1 = self._triangles[triangle, V1]
-        i2 = self._triangles[triangle, V2]
-        i3 = self._triangles[triangle, V3]
-
-        bbox = new_boundingbox2d(
-            new_point2d(
-                min(self._vertices[i1, X], self._vertices[i2, X], self._vertices[i3, X]),
-                min(self._vertices[i1, Y], self._vertices[i2, Y], self._vertices[i3, Y]),
-            ),
-            new_point2d(
-                max(self._vertices[i1, X], self._vertices[i2, X], self._vertices[i3, X]),
-                max(self._vertices[i1, Y], self._vertices[i2, Y], self._vertices[i3, Y]),
-            ),
-        )
-        bbox.pad(max(BOX_PADDING, bbox.largest_extent() * BOX_PADDING))
-
-        return bbox
-
-    @cython.boundscheck(False)
-    @cython.wraparound(False)
-    @cython.initializedcheck(False)
-    cdef bint _is_contained_leaf(self, np.int32_t id, Point2D point):
-
-        cdef:
-            np.int32_t index, triangle, i1, i2, i3
-            double alpha, beta, gamma
-
-        # identify the first triangle that contains the point, if any
-        for index in range(self._nodes[id].count):
-
-            # obtain vertex indices
-            triangle = self._nodes[id].items[index]
-            i1 = self._triangles[triangle, V1]
-            i2 = self._triangles[triangle, V2]
-            i3 = self._triangles[triangle, V3]
-
-            barycentric_coords(self._vertices[i1, X], self._vertices[i1, Y],
-                               self._vertices[i2, X], self._vertices[i2, Y],
-                               self._vertices[i3, X], self._vertices[i3, Y],
-                               point.x, point.y, &alpha, &beta, &gamma)
-
-            if barycentric_inside_triangle(alpha, beta, gamma):
-
-                # store id of triangle hit
-                self.triangle_id = triangle
-                return True
-
-        return False
-
-    cpdef bint is_contained(self, Point2D point):
-        """
-        Traverses the kd-Tree to identify if the point is contained by an item.
-
-        :param Point2D point: A Point2D object.
-        :return: True if the point lies inside an item, false otherwise.
-        """
-
-        cdef bint result
-
-        if self._cache_available and point.x == self._cached_x and point.y == self._cached_y:
-            self.triangle_id = self._cached_id
-            return self._cached_result
-
-        result = self._is_contained(point)
-
-        # add cache
-        self._cache_available = True
-        self._cached_x = point.x
-        self._cached_y = point.y
-        self._cached_id = self.triangle_id
-        self._cached_result = result
-
-        return result
-
-=======
->>>>>>> 80640abe
 
 cdef class Discrete2DMesh(Function2D):
     """
