--- conflicted
+++ resolved
@@ -90,13 +90,8 @@
 
 from os import urandom as _urandom
 from raysect.core.math.vector cimport new_vector3d
-<<<<<<< HEAD
-from raysect.core.math.point cimport new_point3d
-from libc.math cimport cos, sin, sqrt, log, fabs, M_PI as PI
-=======
 from raysect.core.math.point cimport new_point2d
-from libc.math cimport cos, sin, sqrt, M_PI as PI
->>>>>>> 914dc46a
+from libc.math cimport cos, sin, log, fabs, sqrt, M_PI as PI
 from libc.stdint cimport uint64_t, int64_t
 cimport cython
 
